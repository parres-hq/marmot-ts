--- conflicted
+++ resolved
@@ -33,11 +33,7 @@
 import accounts, { mailboxes$ } from "../../lib/accounts";
 import { keyPackageStore } from "../../lib/key-package-store";
 import { eventStore, pool } from "../../lib/nostr";
-<<<<<<< HEAD
-import { NostrEvent } from "applesauce-core/helpers";
 import { relayConfig$ } from "../../lib/setting";
-=======
->>>>>>> 68a7c1b4
 
 /** Observable of current accounts key package relays */
 const keyPackageRelays$ = combineLatest([accounts.active$, mailboxes$, relayConfig$]).pipe(
