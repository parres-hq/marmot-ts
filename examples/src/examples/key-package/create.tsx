import { NostrEvent, UnsignedEvent } from "applesauce-core/helpers";
import { useEffect, useState } from "react";
import { combineLatest, EMPTY, map, switchMap } from "rxjs";
import {
  defaultCryptoProvider,
  getCiphersuiteFromName,
  getCiphersuiteImpl,
} from "ts-mls";
import { CiphersuiteName } from "ts-mls/crypto/ciphersuite.js";
import { KeyPackage } from "ts-mls/keyPackage.js";

import { CompleteKeyPackage, getKeyPackageRelayList } from "../../../../src";
import { createCredential } from "../../../../src/core/credential";
import {
  createKeyPackageEvent,
  generateKeyPackage,
} from "../../../../src/core/key-package";
import {
  KEY_PACKAGE_RELAY_LIST_KIND,
  KEY_PACKAGE_RELAYS_TAG,
} from "../../../../src/core/protocol";
import { CipherSuitePicker } from "../../components/form/cipher-suite-picker";
import JsonBlock from "../../components/json-block";
import KeyPackageDataView from "../../components/key-package/data-view";
import { withSignIn } from "../../components/with-signIn";
import { useObservable } from "../../hooks/use-observable";
import accounts, { mailboxes$ } from "../../lib/accounts";
import {
  keyPackageStore$,
  notifyStoreChange,
} from "../../lib/key-package-store";
import { eventStore, pool } from "../../lib/nostr";
import { relayConfig$ } from "../../lib/setting";

/** Observable of current accounts key package relays */
const keyPackageRelays$ = combineLatest([accounts.active$, mailboxes$, relayConfig$]).pipe(
  switchMap(([account, mailboxes, relayConfig]) =>
    account
      ? eventStore
          .replaceable({
            kind: KEY_PACKAGE_RELAY_LIST_KIND,
            pubkey: account.pubkey,
            relays: [...(mailboxes?.outboxes || []), ...relayConfig.lookupRelays],
          })
          .pipe(
            map((event) => (event ? getKeyPackageRelayList(event) : undefined)),
          )
      : EMPTY,
  ),
);

// ============================================================================
// Component: ConfigurationForm
// ============================================================================

interface ConfigurationFormProps {
  relays: string;
  cipherSuite: CiphersuiteName;
  isCreating: boolean;
  onRelaysChange: (relays: string) => void;
  onCipherSuiteChange: (suite: CiphersuiteName) => void;
  onSubmit: () => void;
}

function ConfigurationForm({
  relays,
  cipherSuite,
  isCreating,
  onRelaysChange,
  onCipherSuiteChange,
  onSubmit,
}: ConfigurationFormProps) {
  return (
    <div className="card bg-base-100 border border-base-300">
      <div className="card-body">
        <h2 className="card-title">Configuration</h2>

        {/* Cipher Suite Selector */}
        <CipherSuitePicker
          value={cipherSuite}
          onChange={onCipherSuiteChange}
          disabled={isCreating}
        />

        {/* Relays Input */}
        <div className="w-full">
          <label className="block mb-2">
            <span className="font-semibold">
              Relays
              <span className="text-xs text-base-content/60 ml-2">
                (one per line)
              </span>
            </span>
          </label>
          <textarea
            className="textarea textarea-bordered w-full h-24"
            placeholder="wss://relay.damus.io&#10;wss://relay.nostr.band"
            value={relays}
            onChange={(e) => onRelaysChange(e.target.value)}
            disabled={isCreating}
          />
          <div className="mt-1">
            <span className="text-sm text-base-content/60">
              Where to publish the key package (kind 443 event)
            </span>
          </div>
        </div>

        {/* Create Button */}
        <div className="card-actions justify-end mt-4">
          <button
            className="btn btn-primary"
            onClick={onSubmit}
            disabled={isCreating || !relays}
          >
            {isCreating ? (
              <>
                <span className="loading loading-spinner"></span>
                Creating...
              </>
            ) : (
              "Show Binary & Draft Event"
            )}
          </button>
        </div>
      </div>
    </div>
  );
}

// ============================================================================
// Component: ErrorAlert
// ============================================================================

function ErrorAlert({ error }: { error: string | null }) {
  if (!error) return null;

  return (
    <div className="alert alert-error">
      <svg
        xmlns="http://www.w3.org/2000/svg"
        className="stroke-current shrink-0 h-6 w-6"
        fill="none"
        viewBox="0 0 24 24"
      >
        <path
          strokeLinecap="round"
          strokeLinejoin="round"
          strokeWidth="2"
          d="M10 14l2-2m0 0l2-2m-2 2l-2-2m2 2l2 2m7-2a9 9 0 11-18 0 9 9 0 0118 0z"
        />
      </svg>
      <span>Error: {error}</span>
    </div>
  );
}

// ============================================================================
// Component: DraftDisplay
// ============================================================================

interface DraftDisplayProps {
  event: UnsignedEvent | NostrEvent;
  keyPackage: KeyPackage;
  isPublishing: boolean;
  onPublish: () => void;
  onReset: () => void;
}

function DraftDisplay({
  event,
  keyPackage,
  isPublishing,
  onPublish,
  onReset,
}: DraftDisplayProps) {
  return (
    <div className="space-y-4">
      {/* Draft Event */}
      <div className="card bg-base-200">
        <div className="card-body">
          <h2 className="card-title">Draft Event (Unsigned)</h2>
          <JsonBlock value={event} />
        </div>
      </div>

      {/* Key Package */}
      <div className="card bg-base-200">
        <div className="card-body">
          <h2 className="card-title">Key Package</h2>
          <KeyPackageDataView keyPackage={keyPackage} />
        </div>
      </div>

      {/* Action Buttons */}
      <div className="flex justify-between">
        <button
          className="btn btn-outline"
          onClick={onReset}
          disabled={isPublishing}
        >
          Reset
        </button>
        <button
          className="btn btn-success btn-lg"
          onClick={onPublish}
          disabled={isPublishing}
        >
          {isPublishing ? (
            <>
              <span className="loading loading-spinner"></span>
              Publishing...
            </>
          ) : (
            "Publish Key Package"
          )}
        </button>
      </div>
    </div>
  );
}

// ============================================================================
// Component: SuccessDisplay
// ============================================================================

interface SuccessDisplayProps {
  event: any;
  storageKey: string;
}

function SuccessDisplay({ event, storageKey }: SuccessDisplayProps) {
  return (
    <div className="space-y-4">
      <div className="alert alert-success">
        <svg
          xmlns="http://www.w3.org/2000/svg"
          className="stroke-current shrink-0 h-6 w-6"
          fill="none"
          viewBox="0 0 24 24"
        >
          <path
            strokeLinecap="round"
            strokeLinejoin="round"
            strokeWidth="2"
            d="M9 12l2 2 4-4m6 2a9 9 0 11-18 0 9 9 0 0118 0z"
          />
        </svg>
        <div>
          <div className="font-bold">Key package published successfully!</div>
          <div className="text-sm">
            Event ID: {event.id}
            <br />
            Storage Key: {storageKey.slice(0, 16)}...
          </div>
        </div>
      </div>

      {/* Event Details */}
      <div className="card bg-base-200">
        <div className="card-body">
          <h2 className="card-title">Published Event</h2>
          <div className="divider my-1"></div>
          <JsonBlock value={event} />
        </div>
      </div>
    </div>
  );
}

// ============================================================================
// Hook: useKeyPackageCreation
// ============================================================================

interface CreateKeyPackageParams {
  relays: string;
  cipherSuite: CiphersuiteName;
}

function useKeyPackageCreation() {
  const keyPackageStore = useObservable(keyPackageStore$);
  const [isCreating, setIsCreating] = useState(false);
  const [isPublishing, setIsPublishing] = useState(false);
  const [createdEvent, setCreatedEvent] = useState<any>(null);
  const [draftEvent, setDraftEvent] = useState<any>(null);
  const [keyPackage, setKeyPackage] = useState<CompleteKeyPackage | null>(null);
  const [error, setError] = useState<string | null>(null);
  const [storageKey, setStorageKey] = useState<string | null>(null);

  const showBinary = async ({
    relays,
    cipherSuite,
  }: CreateKeyPackageParams) => {
    try {
      setIsCreating(true);
      setError(null);
      setDraftEvent(null);
      setCreatedEvent(null);
      setStorageKey(null);

      const account = accounts.active;
      if (!account) {
        throw new Error("No active account");
      }

      const pubkey = account.pubkey;

      // Get cipher suite implementation
      const selectedCiphersuite = getCiphersuiteFromName(cipherSuite);
      const ciphersuiteImpl = await getCiphersuiteImpl(
        selectedCiphersuite,
        defaultCryptoProvider,
      );

      // Create credential and key package
      console.log("Creating credential for pubkey:", pubkey);
      const credential = createCredential(pubkey);

      console.log("Generating key package with cipher suite:", cipherSuite);

<<<<<<< HEAD
=======
      // Get the cipher suite ID from the name

>>>>>>> 9645103d
      // TODO: `defaultLifetime` defaults to notBefore: 0n, notAfter: 9223372036854775807n
      const keyPackage = await generateKeyPackage({
        credential,
<<<<<<< HEAD
=======
        defaultCapabilities(),
        defaultLifetime,
        keyPackageDefaultExtensions(),
>>>>>>> 9645103d
        ciphersuiteImpl,
      });

      // Set the key package in the state (but don't store it yet)
      setKeyPackage(keyPackage);

      // Parse relay URLs
      const relayList = relays
        .split("\n")
        .map((r) => r.trim())
        .filter((r) => r.length > 0);

      // Create the unsigned event using the library function
      console.log("Creating key package event...");
      const unsignedEvent = createKeyPackageEvent({
        keyPackage: keyPackage.publicPackage,
        pubkey,
        relays: relayList,
        client: "marmot-examples",
      });

      setDraftEvent(unsignedEvent);
      console.log("✅ Key package created! Ready to publish.");
    } catch (err) {
      console.error("Error creating key package:", err);
      setError(err instanceof Error ? err.message : String(err));
    } finally {
      setIsCreating(false);
    }
  };

  const publishKeyPackage = async () => {
    if (!draftEvent) {
      setError("No draft event to publish");
      return;
    }

    if (!keyPackage) {
      setError("No key package to store");
      return;
    }

    try {
      setIsPublishing(true);
      setError(null);

      const account = accounts.active;
      if (!account) {
        throw new Error("No active account");
      }

      // Sign the event
      console.log("Signing event...");
      const signedEvent = await account.signEvent(draftEvent);
      console.log("Signed event:", signedEvent);

      // Parse relay URLs from the draft event
      const relayList = signedEvent.tags
        .filter((tag: string[]) => tag[0] === KEY_PACKAGE_RELAYS_TAG)
        .map((tag: string[]) => tag[1]);

      // Publish to relays
      console.log("Publishing to relays:", relayList);
      for (const relay of relayList) {
        try {
          await pool.publish([relay], signedEvent);
          console.log("Published to", relay);
        } catch (err) {
          console.error("Failed to publish to", relay, err);
        }
      }

      // Store the key package locally only after successful publication
      if (keyPackageStore) {
        console.log("Storing key package locally...");
        const key = await keyPackageStore.add(keyPackage);
        setStorageKey(key);
        console.log("Stored with key:", key);
        // Notify that the store has changed
        notifyStoreChange();
      }

      setCreatedEvent(signedEvent);
      setDraftEvent(null);
      setKeyPackage(null);
      console.log("✅ Key package published successfully!");
    } catch (err) {
      console.error("Error publishing key package:", err);
      setError(err instanceof Error ? err.message : String(err));
    } finally {
      setIsPublishing(false);
    }
  };

  const reset = () => {
    setDraftEvent(null);
    setKeyPackage(null);
    setCreatedEvent(null);
    setStorageKey(null);
    setError(null);
  };

  return {
    isCreating,
    isPublishing,
    createdEvent,
    draftEvent,
    keyPackage,
    error,
    storageKey,
    showBinary,
    publishKeyPackage,
    reset,
  };
}

// ============================================================================
// Main Component
// ============================================================================

export default withSignIn(function KeyPackageCreate() {
  // Subscribe to the user's key package relays
  const keyPackageRelays = useObservable(keyPackageRelays$);

  const relayConfig = useObservable(relayConfig$);
  const [relays, setRelays] = useState<string>(
    relayConfig?.manualRelays[0] || "wss://relay.damus.io",
  );
  const [cipherSuite, setCipherSuite] = useState<CiphersuiteName>(
    "MLS_128_DHKEMX25519_AES128GCM_SHA256_Ed25519",
  );

  // Update relays when saved relays change
  useEffect(() => {
    if (keyPackageRelays && keyPackageRelays.length > 0) {
      setRelays(keyPackageRelays.join("\n"));
    }
  }, [keyPackageRelays]);

  const {
    isCreating,
    isPublishing,
    createdEvent,
    draftEvent,
    keyPackage,
    error,
    storageKey,
    showBinary,
    publishKeyPackage,
    reset,
  } = useKeyPackageCreation();

  const handleShowBinary = () => {
    showBinary({ relays, cipherSuite });
  };

  return (
    <div className="container mx-auto p-6 space-y-6">
      {/* Header */}
      <div className="space-y-2">
        <h1 className="text-3xl font-bold">Create Key Package</h1>
        <p className="text-base-content/70">
          Generate and publish a new MLS key package to enable encrypted group
          messaging.
        </p>
      </div>

      {/* Configuration Form */}
      {!draftEvent && !createdEvent && (
        <ConfigurationForm
          relays={relays}
          cipherSuite={cipherSuite}
          isCreating={isCreating}
          onRelaysChange={setRelays}
          onCipherSuiteChange={setCipherSuite}
          onSubmit={handleShowBinary}
        />
      )}

      {/* Error Display */}
      <ErrorAlert error={error} />

      {/* Draft Display */}
      {draftEvent && keyPackage && !createdEvent && (
        <DraftDisplay
          event={draftEvent}
          keyPackage={keyPackage.publicPackage}
          isPublishing={isPublishing}
          onPublish={publishKeyPackage}
          onReset={reset}
        />
      )}

      {/* Success Display */}
      {createdEvent && storageKey && (
        <SuccessDisplay event={createdEvent} storageKey={storageKey} />
      )}
    </div>
  );
});<|MERGE_RESOLUTION|>--- conflicted
+++ resolved
@@ -318,20 +318,9 @@
 
       console.log("Generating key package with cipher suite:", cipherSuite);
 
-<<<<<<< HEAD
-=======
-      // Get the cipher suite ID from the name
-
->>>>>>> 9645103d
       // TODO: `defaultLifetime` defaults to notBefore: 0n, notAfter: 9223372036854775807n
       const keyPackage = await generateKeyPackage({
         credential,
-<<<<<<< HEAD
-=======
-        defaultCapabilities(),
-        defaultLifetime,
-        keyPackageDefaultExtensions(),
->>>>>>> 9645103d
         ciphersuiteImpl,
       });
 
