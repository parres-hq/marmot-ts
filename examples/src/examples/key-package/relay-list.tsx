import { NostrEvent, relaySet, UnsignedEvent } from "applesauce-core/helpers";
import { useEffect, useState } from "react";
import { combineLatest, EMPTY, map, switchMap } from "rxjs";

import {
  createKeyPackageRelayListEvent,
  getKeyPackageRelayList,
  isValidKeyPackageRelayListEvent,
} from "../../../../src/core/key-package-relay-list";
import { KEY_PACKAGE_RELAY_LIST_KIND } from "../../../../src/core/protocol";
import JsonBlock from "../../components/json-block";
import RelayAvatar from "../../components/relay-avatar";
import { withSignIn } from "../../components/with-signIn";
import { useObservable } from "../../hooks/use-observable";
import accounts, { mailboxes$ } from "../../lib/accounts";
import { eventStore, pool } from "../../lib/nostr";
import { lookupRelays$, relayConfig$ } from "../../lib/setting";

// ============================================================================
// Component: RelayListForm
// ============================================================================

interface RelayListFormProps {
  relays: string[];
  isCreating: boolean;
  onRelaysChange: (relays: string[]) => void;
  onSubmit: () => void;
}

function RelayListForm({
  relays,
  isCreating,
  onRelaysChange,
  onSubmit,
}: RelayListFormProps) {
  const [newRelay, setNewRelay] = useState("");

  const handleAddRelay = () => {
    if (newRelay.trim() && !relays.includes(newRelay.trim())) {
      onRelaysChange([...relays, newRelay.trim()]);
      setNewRelay("");
    }
  };

  const handleRemoveRelay = (relayToRemove: string) => {
    onRelaysChange(relays.filter((r) => r !== relayToRemove));
  };

  const handleKeyPress = (e: React.KeyboardEvent) => {
    if (e.key === "Enter") {
      e.preventDefault();
      handleAddRelay();
    }
  };

  return (
    <div className="card bg-base-100 border border-base-300">
      <div className="card-body">
        <h2 className="card-title">Relay List Configuration</h2>
        <p className="mb-4">
          Configure the relays where your key packages will be published. Users
          can discover these relays from your kind 10051 relay list event.
        </p>

        {/* Current Relays Display */}
        <div className="mb-4">
          <label className="block mb-2">
            <span className="font-semibold">
              Current Relays
              <span className="text-xs ml-2">
                ({relays.length} relay{relays.length !== 1 ? "s" : ""})
              </span>
            </span>
          </label>
          {relays.length === 0 ? (
            <div className="italic p-4 text-center border border-dashed border-base-300 rounded opacity-50">
              No relays configured. Add relays below to create your relay list.
            </div>
          ) : (
            <div className="space-y-2">
              {relays.map((relay, index) => (
                <div
                  key={index}
                  className="flex items-center gap-2 p-2 bg-base-200 rounded"
                >
                  <RelayAvatar relay={relay} size="md" />
                  <span className="flex-1 font-mono text-sm">{relay}</span>
                  <button
                    className="btn btn-sm btn-error"
                    onClick={() => handleRemoveRelay(relay)}
                    disabled={isCreating}
                  >
                    Remove
                  </button>
                </div>
              ))}
            </div>
          )}
        </div>

        {/* Add New Relay */}
        <div className="mb-4">
          <label className="block mb-2">
            <span className="font-semibold">Add Relay</span>
          </label>
          <div className="join w-full">
            <input
              type="text"
              placeholder="wss://relay.example.com"
              className="input input-bordered join-item flex-1"
              value={newRelay}
              onChange={(e) => setNewRelay(e.target.value)}
              onKeyPress={handleKeyPress}
              disabled={isCreating}
            />
            <button
              className="btn btn-primary join-item"
              onClick={handleAddRelay}
              disabled={isCreating || !newRelay.trim()}
            >
              Add
            </button>
          </div>
          <div className="mt-1">
            <span className="text-sm">
              Press Enter or click Add to include the relay
            </span>
          </div>
        </div>

        {/* Create Button */}
        <div className="card-actions justify-end mt-4">
          <button
            className="btn btn-primary"
            onClick={onSubmit}
            disabled={isCreating || relays.length === 0}
          >
            {isCreating ? (
              <>
                <span className="loading loading-spinner"></span>
                Creating...
              </>
            ) : (
              "Create Draft Event"
            )}
          </button>
        </div>
      </div>
    </div>
  );
}

// ============================================================================
// Component: ErrorAlert
// ============================================================================

function ErrorAlert({ error }: { error: string | null }) {
  if (!error) return null;

  return (
    <div className="alert alert-error">
      <svg
        xmlns="http://www.w3.org/2000/svg"
        className="stroke-current shrink-0 h-6 w-6"
        fill="none"
        viewBox="0 0 24 24"
      >
        <path
          strokeLinecap="round"
          strokeLinejoin="round"
          strokeWidth="2"
          d="M10 14l2-2m0 0l2-2m-2 2l-2-2m2 2l2 2m7-2a9 9 0 11-18 0 9 9 0 0118 0z"
        />
      </svg>
      <span>Error: {error}</span>
    </div>
  );
}

// ============================================================================
// Component: DraftDisplay
// ============================================================================

interface DraftDisplayProps {
  event: UnsignedEvent | NostrEvent;
  publishingRelays: string[];
  isPublishing: boolean;
  onPublish: () => void;
  onReset: () => void;
}

function DraftDisplay({
  event,
  publishingRelays,
  isPublishing,
  onPublish,
  onReset,
}: DraftDisplayProps) {
  const advertisedRelays = getKeyPackageRelayList(event as NostrEvent);

  return (
    <div className="space-y-4">
      {/* Draft Event */}
      <div className="card bg-base-200">
        <div className="card-body">
          <h2 className="card-title">Draft Event (Unsigned)</h2>
          <div className="alert alert-info mb-4">
            <div>
              <div className="font-semibold">Relay Publishing Strategy</div>
              <div className="text-sm">
                This event will be published to {publishingRelays.length} relay
                {publishingRelays.length !== 1 ? "s" : ""}.
              </div>
            </div>
          </div>

          {/* Advertised Relays */}
          <div className="mb-4">
            <h3 className="font-semibold mb-2">
              Advertised Key Package Relays
            </h3>
            <div className="text-sm mb-2">
              These relays will be listed in the event for others to discover
              your key packages:
            </div>
            <div className="space-y-1">
              {advertisedRelays.map((relay, index) => (
                <div
                  key={index}
                  className="flex items-center gap-2 font-mono text-sm p-2 bg-base-100 rounded"
                >
                  <RelayAvatar relay={relay} size="sm" />
                  {relay}
                </div>
              ))}
            </div>
          </div>

          {/* Publishing Relays */}
          <div className="mb-4">
            <h3 className="font-semibold mb-2">Publishing Relays</h3>
            <div className="text-sm mb-2">
              This event will be published to these relays (outbox +
              advertised):
            </div>
            <div className="space-y-1">
              {publishingRelays.map((relay, index) => (
                <div
                  key={index}
                  className="flex items-center gap-2 font-mono text-sm p-2 bg-base-100 rounded"
                >
                  <RelayAvatar relay={relay} size="sm" />
                  {relay}
                </div>
              ))}
            </div>
          </div>

          <JsonBlock value={event} />
        </div>
      </div>

      {/* Action Buttons */}
      <div className="flex justify-between">
        <button
          className="btn btn-outline"
          onClick={onReset}
          disabled={isPublishing}
        >
          Reset
        </button>
        <button
          className="btn btn-success btn-lg"
          onClick={onPublish}
          disabled={isPublishing}
        >
          {isPublishing ? (
            <>
              <span className="loading loading-spinner"></span>
              Publishing...
            </>
          ) : (
            "Publish Relay List"
          )}
        </button>
      </div>
    </div>
  );
}

// ============================================================================
// Component: SuccessDisplay
// ============================================================================

interface SuccessDisplayProps {
  event: NostrEvent;
  relayList: string[];
}

function SuccessDisplay({ event, relayList }: SuccessDisplayProps) {
  return (
    <div className="space-y-4">
      <div className="alert alert-success">
        <svg
          xmlns="http://www.w3.org/2000/svg"
          className="stroke-current shrink-0 h-6 w-6"
          fill="none"
          viewBox="0 0 24 24"
        >
          <path
            strokeLinecap="round"
            strokeLinejoin="round"
            strokeWidth="2"
            d="M9 12l2 2 4-4m6 2a9 9 0 11-18 0 9 9 0 0118 0z"
          />
        </svg>
        <div>
          <div className="font-bold">Relay list published successfully!</div>
          <div className="text-sm">
            Event ID: {event.id}
            <br />
            Published to {relayList.length} relay
            {relayList.length !== 1 ? "s" : ""}
          </div>
        </div>
      </div>

      {/* Event Details */}
      <div className="card bg-base-200">
        <div className="card-body">
          <h2 className="card-title">Published Event</h2>
          <div className="divider my-1"></div>
          <JsonBlock value={event} />
        </div>
      </div>
    </div>
  );
}

// ============================================================================
// Hook: useRelayListManagement
// ============================================================================

function useRelayListManagement() {
  const lookupRelays = useObservable(lookupRelays$);
  const [isCreating, setIsCreating] = useState(false);
  const [isPublishing, setIsPublishing] = useState(false);
  const [createdEvent, setCreatedEvent] = useState<NostrEvent | null>(null);
  const [draftEvent, setDraftEvent] = useState<
    UnsignedEvent | NostrEvent | null
  >(null);
  const [error, setError] = useState<string | null>(null);

  // Get account mailboxes for relay selection
  const mailboxes = useObservable(mailboxes$);
  const account = accounts.active;

  const createDraft = async (relays: string[]) => {
    try {
      setIsCreating(true);
      setError(null);
      setDraftEvent(null);
      setCreatedEvent(null);

      if (!account) {
        throw new Error("No active account");
      }

      // Create the unsigned event using the library function
      console.log("Creating key package relay list event...");
      const unsignedEvent = createKeyPackageRelayListEvent({
        pubkey: account.pubkey,
        relays,
        client: "marmot-examples",
      });

      setDraftEvent(unsignedEvent);
      console.log("✅ Relay list draft created!");
    } catch (err) {
      console.error("Error creating relay list:", err);
      setError(err instanceof Error ? err.message : String(err));
    } finally {
      setIsCreating(false);
    }
  };

  const publishRelayList = async () => {
    if (!draftEvent) {
      setError("No draft event to publish");
      return;
    }

    try {
      setIsPublishing(true);
      setError(null);

      if (!account) {
        throw new Error("No active account");
      }

      // Sign the event
      console.log("Signing relay list event...");
      const signedEvent = await account.signEvent(draftEvent);
      console.log("Signed event:", signedEvent);

      // Parse relay URLs from the signed event (these are the advertised relays)
      const advertisedRelays = getKeyPackageRelayList(signedEvent);

      // Combine outbox relays with advertised relays, removing duplicates
      const outboxRelays = mailboxes?.outboxes || [];
      const allPublishingRelays = relaySet(
        outboxRelays,
        advertisedRelays,
        lookupRelays,
      );

      if (allPublishingRelays.length === 0) {
        throw new Error(
          "No relays available for publishing. Configure your account or add relays.",
        );
      }

      // Publish to combined relay list
      console.log("Publishing to relays:", allPublishingRelays);
      for (const relay of allPublishingRelays) {
        try {
          await pool.publish([relay], signedEvent);
          console.log("Published to", relay);
        } catch (err) {
          console.error("Failed to publish to", relay, err);
        }
      }

      setCreatedEvent(signedEvent);
      setDraftEvent(null);
      console.log("✅ Relay list published successfully!");
    } catch (err) {
      console.error("Error publishing relay list:", err);
      setError(err instanceof Error ? err.message : String(err));
    } finally {
      setIsPublishing(false);
    }
  };

  const reset = () => {
    setDraftEvent(null);
    setCreatedEvent(null);
    setError(null);
  };

  return {
    isCreating,
    isPublishing,
    createdEvent,
    draftEvent,
    error,
    createDraft,
    publishRelayList,
    reset,
  };
}

// ============================================================================
// Observable: Load existing relay list
// ============================================================================

const currentRelayList$ = combineLatest([
  accounts.active$,
  mailboxes$,
  relayConfig$,
]).pipe(
  switchMap(([account, mailboxes, relayConfig]) =>
    account
      ? eventStore
          .replaceable({
            kind: KEY_PACKAGE_RELAY_LIST_KIND,
            pubkey: account.pubkey,
            relays: [
              ...(mailboxes?.outboxes || []),
              ...relayConfig.lookupRelays,
            ],
          })
          .pipe(
            map((event) =>
              event && isValidKeyPackageRelayListEvent(event)
                ? getKeyPackageRelayList(event)
                : [],
            ),
          )
      : EMPTY,
  ),
);

// ============================================================================
// Main Component
// ============================================================================

export default withSignIn(function KeyPackageRelays() {
  // Subscribe to the user's current relay list
  const currentRelayList = useObservable(currentRelayList$);
  const mailboxes = useObservable(mailboxes$);

  const [relays, setRelays] = useState<string[]>([]);
  const relayConfig = useObservable(relayConfig$);
<<<<<<< HEAD
=======
  const [manualRelayInput, setManualRelayInput] = useState(
    relayConfig?.manualRelays?.[0] ?? "wss://relay.damus.io/",
  );
>>>>>>> bac9ce5a
  const [manualRelay, setManualRelay] = useState(
    relayConfig?.manualRelays?.[0] ?? "wss://relay.damus.io/",
  );

  // Update relays when existing relay list changes
  useEffect(() => {
    if (currentRelayList && currentRelayList.length > 0)
      setRelays(currentRelayList);
  }, [currentRelayList]);

  // Also fetch from manual relay and lookup relays when they change
  useEffect(() => {
    const account = accounts.active;
    if (!account) return;

    const relayConfig = relayConfig$.value;
    const allRelays = [...relayConfig.lookupRelays, manualRelay];

    const subscription = eventStore
      .replaceable({
        kind: KEY_PACKAGE_RELAY_LIST_KIND,
        pubkey: account.pubkey,
        relays: allRelays,
      })
      .subscribe({
        next: (event) => {
          if (event && isValidKeyPackageRelayListEvent(event)) {
            const relayList = getKeyPackageRelayList(event);
            setRelays(relayList);
          }
        },
        error: (error) => {
          console.error(
            `Error fetching from relays ${allRelays.join(", ")}:`,
            error,
          );
        },
      });

    return () => subscription.unsubscribe();
  }, [manualRelay, relayConfig$.value.lookupRelays]);

  // Update manual relay input when config changes
  useEffect(() => {
    if (
      relayConfig &&
      Array.isArray(relayConfig.manualRelays) &&
      relayConfig.manualRelays.length > 0
    ) {
      setManualRelay(relayConfig.manualRelays[0]);
    }
  }, [relayConfig?.manualRelays]);

  const {
    isCreating,
    isPublishing,
    createdEvent,
    draftEvent,
    error,
    createDraft,
    publishRelayList,
    reset,
  } = useRelayListManagement();

  const handleCreateDraft = () => {
    createDraft(relays);
  };

  const relaysForSuccess = createdEvent
    ? getKeyPackageRelayList(createdEvent)
    : [];

  return (
    <div className="container mx-auto p-6 space-y-6">
      {/* Header */}
      <div className="space-y-2">
        <h1 className="text-3xl font-bold">Key Package Relay List</h1>
        <p>
          Manage your key package relay list (kind 10051 event) to tell other
          users where to find your key packages for encrypted group messaging.
        </p>
      </div>

      {/* Current Status - Show when we have a relay list */}
      {currentRelayList &&
        currentRelayList.length > 0 &&
        !draftEvent &&
        !createdEvent && (
          <div className="alert alert-info">
            <svg
              xmlns="http://www.w3.org/2000/svg"
              fill="none"
              viewBox="0 0 24 24"
              className="stroke-current shrink-0 w-6 h-6"
            >
              <path
                strokeLinecap="round"
                strokeLinejoin="round"
                strokeWidth="2"
                d="M13 16h-1v-4h-1m1-4h.01M21 12a9 9 0 11-18 0 9 9 0 0118 0z"
              ></path>
            </svg>
            <span>
              You currently have a relay list with {currentRelayList.length}{" "}
              relay{currentRelayList.length !== 1 ? "s" : ""}. Modifying it will
              create a new version.
            </span>
          </div>
        )}

      {/* Configuration Form */}
      {!draftEvent && !createdEvent && (
        <RelayListForm
          relays={relays}
          isCreating={isCreating}
          onRelaysChange={setRelays}
          onSubmit={handleCreateDraft}
        />
      )}

      {/* Error Display */}
      <ErrorAlert error={error} />

      {/* Draft Display */}
      {draftEvent && !createdEvent && (
        <DraftDisplay
          event={draftEvent}
          publishingRelays={[
            ...new Set([
              ...(mailboxes?.outboxes || []),
              ...getKeyPackageRelayList(draftEvent as NostrEvent),
            ]),
          ]}
          isPublishing={isPublishing}
          onPublish={publishRelayList}
          onReset={reset}
        />
      )}

      {/* Success Display */}
      {createdEvent && (
        <SuccessDisplay event={createdEvent} relayList={relaysForSuccess} />
      )}
    </div>
  );
});<|MERGE_RESOLUTION|>--- conflicted
+++ resolved
@@ -502,12 +502,6 @@
 
   const [relays, setRelays] = useState<string[]>([]);
   const relayConfig = useObservable(relayConfig$);
-<<<<<<< HEAD
-=======
-  const [manualRelayInput, setManualRelayInput] = useState(
-    relayConfig?.manualRelays?.[0] ?? "wss://relay.damus.io/",
-  );
->>>>>>> bac9ce5a
   const [manualRelay, setManualRelay] = useState(
     relayConfig?.manualRelays?.[0] ?? "wss://relay.damus.io/",
   );
